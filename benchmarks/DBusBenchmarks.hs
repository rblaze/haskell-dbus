{-# LANGUAGE OverloadedStrings #-}

-- Copyright (C) 2010-2011 John Millikin <john@john-millikin.com>
--
<<<<<<< HEAD
-- Licensed under the Apache License, Version 2.0 (the "License");
-- you may not use this file except in compliance with the License.
-- You may obtain a copy of the License at
--
--     http://www.apache.org/licenses/LICENSE-2.0
--
-- Unless required by applicable law or agreed to in writing, software
-- distributed under the License is distributed on an "AS IS" BASIS,
-- WITHOUT WARRANTIES OR CONDITIONS OF ANY KIND, either express or implied.
-- See the License for the specific language governing permissions and
-- limitations under the License.
=======
-- This program is free software: you can redistribute it and/or modify
-- it under the terms of the GNU General Public License as published by
-- the Free Software Foundation, either version 3 of the License, or
-- any later version.
--
-- This program is distributed in the hope that it will be useful,
-- but WITHOUT ANY WARRANTY; without even the implied warranty of
-- MERCHANTABILITY or FITNESS FOR A PARTICULAR PURPOSE.  See the
-- GNU General Public License for more details.
--
-- You should have received a copy of the GNU General Public License
-- along with this program.  If not, see <http://www.gnu.org/licenses/>.
>>>>>>> cb77b838

module Main (benchmarks, main) where

import Criterion.Types
import Data.Word (Word32)
import Unsafe.Coerce (unsafeCoerce)
import qualified Criterion.Main

import DBus

serial :: Word32 -> Serial
serial = unsafeCoerce -- FIXME: should the Serial constructor be exposed to
                      -- clients?

empty_MethodCall :: MethodCall
empty_MethodCall = methodCall "/" "org.i" "m"

empty_MethodReturn :: MethodReturn
empty_MethodReturn = methodReturn (serial 0)

benchMarshal :: Message msg => String -> msg -> Benchmark
benchMarshal name msg = bench name (whnf (marshal LittleEndian (serial 0)) msg)

benchUnmarshal :: Message msg => String -> msg -> Benchmark
benchUnmarshal name msg = bench name (whnf unmarshal bytes) where
    Right bytes = marshal LittleEndian (serial 0) msg

benchmarks :: [Benchmark]
benchmarks =
    [  bgroup "Types"
        [ bgroup "Signature"
            [ bench "parseSignature/small" (nf parseSignature "y")
            , bench "parseSignature/medium" (nf parseSignature "yyyyuua(yv)")
            , bench "parseSignature/large" (nf parseSignature "a{s(asiiiiasa(siiia{s(iiiiv)}))}")
            ]
        , bgroup "ObjectPath"
            [ bench "objectPath_/small" (nf objectPath_ "/")
            , bench "objectPath_/medium" (nf objectPath_ "/foo/bar")
            , bench "objectPath_/large" (nf objectPath_ "/f0OO/b4R/baz_qux/blahblahblah")
            ]
        , bgroup "InterfaceName"
            [ bench "interfaceName_/small" (nf interfaceName_ "f.b")
            , bench "interfaceName_/medium" (nf interfaceName_ "foo.bar.baz")
            , bench "interfaceName_/large" (nf interfaceName_ "f0OOO.b4R.baz_qux.blahblahblah")
            ]
        , bgroup "MemberName"
            [ bench "memberName_/small" (nf memberName_ "f")
            , bench "memberName_/medium" (nf memberName_ "FooBar")
            , bench "memberName_/large" (nf memberName_ "f0OOOb4RBazQuxBlahBlahBlah")
            ]
        , bgroup "ErrorName"
            [ bench "errorName_/small" (nf errorName_ "f.b")
            , bench "errorName_/medium" (nf errorName_ "foo.bar.baz")
            , bench "errorName_/large" (nf errorName_ "f0OOO.b4R.baz_qux.blahblahblah")
            ]
        , bgroup "BusName"
            [ bench "busName_/small" (nf busName_ "f.b")
            , bench "busName_/medium" (nf busName_ "foo.bar.baz")
            , bench "busName_/large" (nf busName_ "f0OOO.b4R.baz-qux.blahblahblah")
            ]
        ]
    ,  bgroup "Marshal"
        [ benchMarshal "MethodCall/empty" empty_MethodCall
        , benchMarshal "MethodReturn/empty" empty_MethodReturn
        ]
    , bgroup "Unmarshal"
        [ benchUnmarshal "MethodCall/empty" empty_MethodCall
        , benchUnmarshal "MethodReturn/empty" empty_MethodReturn
        ]
    ]

main :: IO ()
main = Criterion.Main.defaultMain benchmarks<|MERGE_RESOLUTION|>--- conflicted
+++ resolved
@@ -2,7 +2,6 @@
 
 -- Copyright (C) 2010-2011 John Millikin <john@john-millikin.com>
 --
-<<<<<<< HEAD
 -- Licensed under the Apache License, Version 2.0 (the "License");
 -- you may not use this file except in compliance with the License.
 -- You may obtain a copy of the License at
@@ -14,20 +13,6 @@
 -- WITHOUT WARRANTIES OR CONDITIONS OF ANY KIND, either express or implied.
 -- See the License for the specific language governing permissions and
 -- limitations under the License.
-=======
--- This program is free software: you can redistribute it and/or modify
--- it under the terms of the GNU General Public License as published by
--- the Free Software Foundation, either version 3 of the License, or
--- any later version.
---
--- This program is distributed in the hope that it will be useful,
--- but WITHOUT ANY WARRANTY; without even the implied warranty of
--- MERCHANTABILITY or FITNESS FOR A PARTICULAR PURPOSE.  See the
--- GNU General Public License for more details.
---
--- You should have received a copy of the GNU General Public License
--- along with this program.  If not, see <http://www.gnu.org/licenses/>.
->>>>>>> cb77b838
 
 module Main (benchmarks, main) where
 
