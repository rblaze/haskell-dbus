--- conflicted
+++ resolved
@@ -1,11 +1,6 @@
 name: dbus
-<<<<<<< HEAD
-version: 0.10.12
+version: 1.0.0
 license: Apache-2.0
-=======
-version: 1.0.0
-license: GPL-3
->>>>>>> cb77b838
 license-file: license.txt
 author: John Millikin <john@john-millikin.com>
 maintainer: Andrey Sverdlichenko <blaze@ruddy.ru>
